(*
 * Module: Xinetd
 *   Parses xinetd configuration files
 *
 *  The structure of the lens and allowed attributes are ripped directly
 *  from xinetd's parser in xinetd/parse.c in xinetd's source checkout
 *  The downside of being so precise here is that if attributes are added
 *  they need to be added here, too. Writing a catchall entry, and getting
 *  to typecheck correctly would be a huge pain.
 *
 *  A really enterprising soul could tighten this down even further by
 *  restricting the acceptable values for each attribute.
 *
 * Author: David Lutterkort
 *)

module Xinetd =
  autoload xfm

  let op = ([ label "add" . Util.delim "+=" ]
           |[ label "del" . Util.delim "-=" ]
           | Sep.space_equal)

  let value = store Rx.no_spaces

  let indent = del Rx.opt_space "\t"

  let attr_one (n:regexp) =
    Build.key_value n Sep.space_equal value

  let attr_lst (n:regexp) (op_eq: lens) =
    let value_entry =  [ label "value" . value ] in
    Build.key_value n op_eq (Build.opt_list value_entry Sep.space)

  let attr_lst_eq (n:regexp) = attr_lst n Sep.space_equal

  let attr_lst_op (n:regexp) = attr_lst n op

  (* Variable: service_attr
   *   Note:
   *      It is much faster to combine, for example, all the attr_one
   *      attributes into one regexp and pass that to a lens instead of
   *      using lens union (attr_one "a" | attr_one "b"|..) because the latter
   *      causes the type checker to work _very_ hard.
   *)
  let service_attr =
<<<<<<< HEAD
   attr_one (/socket_type|protocol|wait|user|group|server|instances|rpc_version|rpc_number|id|port|nice|banner|bind|interface|per_source|groups|banner_success|banner_fail|disable|max_load|rlimit_as|rlimit_cpu|rlimit_data|rlimit_rss|rlimit_stack|v6only|deny_time|umask|mdns|libwrap/i)
=======
   attr_one (/socket_type|protocol|wait|user|group|server|instances/i
     |/rpc_version|rpc_number|id|port|nice|banner|bind|interface/i
     |/per_source|groups|banner_success|banner_fail|disable|max_load/i
     |/rlimit_as|rlimit_cpu|rlimit_data|rlimit_rss|rlimit_stack|v6only/i
     |/deny_time|umask|mdns|libwrap/i)
>>>>>>> 730cdda4
   (* redirect and cps aren't really lists, they take exactly two values *)
   |attr_lst_eq (/server_args|log_type|access_times|type|flags|redirect|cps/i)
   |attr_lst_op (/log_on_success|log_on_failure|only_from|no_access|env|passenv/i)

  let default_attr =
<<<<<<< HEAD
    attr_one (/instances|banner|bind|interface|per_source|groups|banner_success|banner_fail|max_load|v6only|umask|mdns/i)
   |attr_lst_eq /cps/i       (* really only two values, not a whole list *)
   |attr_lst_op (/log_type|log_on_success|log_on_failure|disabled|no_access|only_from|passenv|enabled/i)
=======
    attr_one (/instances|banner|bind|interface|per_source|groups/i
      |/banner_success|banner_fail|max_load|v6only|umask|mdns/i)
   |attr_lst_eq /cps/i       (* really only two values, not a whole list *)
   |attr_lst_op (/log_type|log_on_success|log_on_failure|disabled/i
      |/no_access|only_from|passenv|enabled/i)
>>>>>>> 730cdda4

  (* View: body
   *   Note:
   *       We would really like to say "the body can contain any of a list
   *       of a list of attributes, each of them at most once"; but that
   *       would require that we build a lens that matches the permutation
   *       of all attributes; with around 40 individual attributes, that's
   *       not computationally feasible, even if we didn't have to worry
   *       about how to write that down. The resulting regular expressions
   *       would simply be prohibitively large.
   *)
  let body (attr:lens) = Build.block_newlines
                            (indent . attr . Util.eol)
                            Util.comment

  (* View: includes
   *  Note:
   *   It would be nice if we could use the directories given in include and
   *   includedir directives to parse additional files instead of hardcoding
   *   all the places where xinetd config files can be found; but that is
   *   currently not possible, and implementing that has a good amount of
   *   hairy corner cases to consider.
   *)
  let includes =
     Build.key_value_line /include(dir)?/ Sep.space (store Rx.no_spaces)

  let service =
     let sto_re = /[^# \t\n\/]+/ in
     Build.key_value_line "service" Sep.space (store sto_re . body service_attr)

  let defaults = [ key "defaults" . body default_attr . Util.eol ]

  let lns = ( Util.empty | Util.comment | includes | defaults | service )*

  let filter = incl "/etc/xinetd.d/*"
             . incl "/etc/xinetd.conf"
             . Util.stdexcl

  let xfm = transform lns filter

(* Local Variables: *)
(* mode: caml       *)
(* End:             *)<|MERGE_RESOLUTION|>--- conflicted
+++ resolved
@@ -44,31 +44,21 @@
    *      causes the type checker to work _very_ hard.
    *)
   let service_attr =
-<<<<<<< HEAD
-   attr_one (/socket_type|protocol|wait|user|group|server|instances|rpc_version|rpc_number|id|port|nice|banner|bind|interface|per_source|groups|banner_success|banner_fail|disable|max_load|rlimit_as|rlimit_cpu|rlimit_data|rlimit_rss|rlimit_stack|v6only|deny_time|umask|mdns|libwrap/i)
-=======
    attr_one (/socket_type|protocol|wait|user|group|server|instances/i
      |/rpc_version|rpc_number|id|port|nice|banner|bind|interface/i
      |/per_source|groups|banner_success|banner_fail|disable|max_load/i
      |/rlimit_as|rlimit_cpu|rlimit_data|rlimit_rss|rlimit_stack|v6only/i
      |/deny_time|umask|mdns|libwrap/i)
->>>>>>> 730cdda4
    (* redirect and cps aren't really lists, they take exactly two values *)
    |attr_lst_eq (/server_args|log_type|access_times|type|flags|redirect|cps/i)
    |attr_lst_op (/log_on_success|log_on_failure|only_from|no_access|env|passenv/i)
 
   let default_attr =
-<<<<<<< HEAD
-    attr_one (/instances|banner|bind|interface|per_source|groups|banner_success|banner_fail|max_load|v6only|umask|mdns/i)
-   |attr_lst_eq /cps/i       (* really only two values, not a whole list *)
-   |attr_lst_op (/log_type|log_on_success|log_on_failure|disabled|no_access|only_from|passenv|enabled/i)
-=======
     attr_one (/instances|banner|bind|interface|per_source|groups/i
       |/banner_success|banner_fail|max_load|v6only|umask|mdns/i)
    |attr_lst_eq /cps/i       (* really only two values, not a whole list *)
    |attr_lst_op (/log_type|log_on_success|log_on_failure|disabled/i
       |/no_access|only_from|passenv|enabled/i)
->>>>>>> 730cdda4
 
   (* View: body
    *   Note:
