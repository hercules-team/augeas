--- conflicted
+++ resolved
@@ -13,14 +13,6 @@
 
 module Properties =
   (* Define some basic primitives *)
-<<<<<<< HEAD
-  let empty        = Util.empty
-  let eol          = Util.eol
-  let sepch        = del /[ \t]*=[ \t]*/ "="
-  let value_to_eol = /[^ \t\n]?(.*[^ \t\n])?/
-  let indent       = Util.indent
-  let entry        = /[A-Za-z][A-Za-z0-9._]+/
-=======
   let empty            = Util.empty
   let eol              = Util.eol
   let hard_eol         = del "\n" "\n"
@@ -35,7 +27,6 @@
   let multi_line_entry =
       [ indent . value_to_bs . backslash ] + .
       [ indent . value_to_eol . eol ] . value " < multi > "
->>>>>>> 0a724481
 
   (* define comments and properties*)
   let bang_comment     = [ label "!comment" . del /[ \t]*![ \t]*/ "! " . store /([^ \t\n].*[^ \t\n]|[^ \t\n])/ . eol ]
